--- conflicted
+++ resolved
@@ -6,33 +6,22 @@
 const authRoutes = require("./routes/auth");
 
 const app = express();
-<<<<<<< HEAD
 
-// ✅ Allow specific frontend domains
+// ✅ CORS Configuration
 const allowedOrigins = [
   "https://admin-pannel-swart.vercel.app",
-  "https://upstep-academy-teaching-platform.vercel.app",
-  "http://localhost:3000" // optional for local dev
+  "https://upstep-academy-teaching-platform.vercel.app"
 ];
 
 app.use(cors({
-  origin: function (origin, callback) {
-    // allow requests with no origin (like mobile apps, curl, Postman)
-    if (!origin || allowedOrigins.includes(origin)) {
-      callback(null, true);
-    } else {
-      callback(new Error("Not allowed by CORS"));
-    }
-  },
-  credentials: true // only if you're using cookies or sessions
+  origin: allowedOrigins,
+  methods: ["GET", "POST", "PUT", "DELETE", "OPTIONS"],
+  allowedHeaders: ["Content-Type", "Authorization"],
+  credentials: true
 }));
 
-=======
-app.use(cors(
-  "https://admin-pannel-swart.vercel.app",
-  "https://upstep-academy-teaching-platform.vercel.app"
-));
->>>>>>> 63c35587
+app.options("*", cors()); // ✅ Allow preflight requests
+
 app.use(express.json());
 
 mongoose.connect(process.env.MONGODB_URI, {
@@ -42,16 +31,14 @@
 .then(() => console.log("MongoDB connected"))
 .catch((err) => console.log("MongoDB error:", err));
 
-<<<<<<< HEAD
-// Routes
-=======
->>>>>>> 63c35587
+// 🔗 Routes
+app.get("/", (_, res) => {
+  res.json({ success: "Server is running" });
+});
+
 app.use("/api", authRoutes);
 
-<<<<<<< HEAD
-// Start server
-=======
->>>>>>> 63c35587
+// ✅ Start Server
 app.listen(process.env.PORT, () =>
   console.log(`Server running on http://localhost:${process.env.PORT}`)
 );
